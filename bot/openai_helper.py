from __future__ import annotations
import datetime
import logging
import os

import tiktoken

import openai

import requests
import json
import httpx
import io
from datetime import date
from calendar import monthrange
from PIL import Image

from tenacity import retry, stop_after_attempt, wait_fixed, retry_if_exception_type

from utils import is_direct_result, encode_image
from plugin_manager import PluginManager

# Models can be found here: https://platform.openai.com/docs/models/overview
GPT_3_MODELS = ("gpt-3.5-turbo", "gpt-3.5-turbo-0301", "gpt-3.5-turbo-0613")
GPT_3_16K_MODELS = ("gpt-3.5-turbo-16k", "gpt-3.5-turbo-16k-0613", "gpt-3.5-turbo-1106")
GPT_4_MODELS = ("gpt-4", "gpt-4-0314", "gpt-4-0613")
GPT_4_32K_MODELS = ("gpt-4-32k", "gpt-4-32k-0314", "gpt-4-32k-0613")
<<<<<<< HEAD
GPT_4_VISION_MODELS = ("gpt-4-vision-preview",)
GPT_ALL_MODELS = GPT_3_MODELS + GPT_3_16K_MODELS + GPT_4_MODELS + GPT_4_32K_MODELS + GPT_4_VISION_MODELS
=======
GPT_4_128K_MODELS = ("gpt-4-1106-preview",)
GPT_ALL_MODELS = GPT_3_MODELS + GPT_3_16K_MODELS + GPT_4_MODELS + GPT_4_32K_MODELS + GPT_4_128K_MODELS
>>>>>>> b8a82d86


def default_max_tokens(model: str) -> int:
    """
    Gets the default number of max tokens for the given model.
    :param model: The model name
    :return: The default number of max tokens
    """
    base = 1200
    if model in GPT_3_MODELS:
        return base
    elif model in GPT_4_MODELS:
        return base * 2
    elif model in GPT_3_16K_MODELS:    
        if model == "gpt-3.5-turbo-1106":
            return 4096
        return base * 4
    elif model in GPT_4_32K_MODELS:
        return base * 8
<<<<<<< HEAD
    elif model in GPT_4_VISION_MODELS:
=======
    elif model in GPT_4_128K_MODELS:
>>>>>>> b8a82d86
        return 4096


def are_functions_available(model: str) -> bool:
    """
    Whether the given model supports functions
    """
    # Deprecated models
    if model in ("gpt-3.5-turbo-0301", "gpt-4-0314", "gpt-4-32k-0314"):
        return False
    # Stable models will be updated to support functions on June 27, 2023
    if model in ("gpt-3.5-turbo", "gpt-3.5-turbo-1106", "gpt-4", "gpt-4-32k","gpt-4-1106-preview"):
        return datetime.date.today() > datetime.date(2023, 6, 27)
    if model == 'gpt-4-vision-preview':
        return False
    return True


# Load translations
parent_dir_path = os.path.join(os.path.dirname(__file__), os.pardir)
translations_file_path = os.path.join(parent_dir_path, 'translations.json')
with open(translations_file_path, 'r', encoding='utf-8') as f:
    translations = json.load(f)


def localized_text(key, bot_language):
    """
    Return translated text for a key in specified bot_language.
    Keys and translations can be found in the translations.json.
    """
    try:
        return translations[bot_language][key]
    except KeyError:
        logging.warning(f"No translation available for bot_language code '{bot_language}' and key '{key}'")
        # Fallback to English if the translation is not available
        if key in translations['en']:
            return translations['en'][key]
        else:
            logging.warning(f"No english definition found for key '{key}' in translations.json")
            # return key as text
            return key


class OpenAIHelper:
    """
    ChatGPT helper class.
    """

    def __init__(self, config: dict, plugin_manager: PluginManager):
        """
        Initializes the OpenAI helper class with the given configuration.
        :param config: A dictionary containing the GPT configuration
        :param plugin_manager: The plugin manager
        """
        http_client = httpx.AsyncClient(proxies=config['proxy']) if 'proxy' in config else None
        self.client = openai.AsyncOpenAI(api_key=config['api_key'], http_client=http_client)
        self.config = config
        self.plugin_manager = plugin_manager
        self.conversations: dict[int: list] = {}  # {chat_id: history}
        self.last_updated: dict[int: datetime] = {}  # {chat_id: last_update_timestamp}

    def get_conversation_stats(self, chat_id: int) -> tuple[int, int]:
        """
        Gets the number of messages and tokens used in the conversation.
        :param chat_id: The chat ID
        :return: A tuple containing the number of messages and tokens used
        """
        if chat_id not in self.conversations:
            self.reset_chat_history(chat_id)
        return len(self.conversations[chat_id]), self.__count_tokens(self.conversations[chat_id])

    async def get_chat_response(self, chat_id: int, query: str) -> tuple[str, str]:
        """
        Gets a full response from the GPT model.
        :param chat_id: The chat ID
        :param query: The query to send to the model
        :return: The answer from the model and the number of tokens used
        """
        plugins_used = ()
        response = await self.__common_get_chat_response(chat_id, query)
        if self.config['enable_functions']:
            response, plugins_used = await self.__handle_function_call(chat_id, response)
            if is_direct_result(response):
                return response, '0'

        answer = ''

        if len(response.choices) > 1 and self.config['n_choices'] > 1:
            for index, choice in enumerate(response.choices):
                content = choice.message.content.strip()
                if index == 0:
                    self.__add_to_history(chat_id, role="assistant", content=content)
                answer += f'{index + 1}\u20e3\n'
                answer += content
                answer += '\n\n'
        else:
            answer = response.choices[0].message.content.strip()
            self.__add_to_history(chat_id, role="assistant", content=answer)

        bot_language = self.config['bot_language']
        show_plugins_used = len(plugins_used) > 0 and self.config['show_plugins_used']
        plugin_names = tuple(self.plugin_manager.get_plugin_source_name(plugin) for plugin in plugins_used)
        if self.config['show_usage']:
            answer += "\n\n---\n" \
                      f"💰 {str(response.usage.total_tokens)} {localized_text('stats_tokens', bot_language)}" \
                      f" ({str(response.usage.prompt_tokens)} {localized_text('prompt', bot_language)}," \
                      f" {str(response.usage.completion_tokens)} {localized_text('completion', bot_language)})"
            if show_plugins_used:
                answer += f"\n🔌 {', '.join(plugin_names)}"
        elif show_plugins_used:
            answer += f"\n\n---\n🔌 {', '.join(plugin_names)}"

        return answer, response.usage.total_tokens

    async def get_chat_response_stream(self, chat_id: int, query: str):
        """
        Stream response from the GPT model.
        :param chat_id: The chat ID
        :param query: The query to send to the model
        :return: The answer from the model and the number of tokens used, or 'not_finished'
        """
        plugins_used = ()
        response = await self.__common_get_chat_response(chat_id, query, stream=True)
        if self.config['enable_functions']:
            response, plugins_used = await self.__handle_function_call(chat_id, response, stream=True)
            if is_direct_result(response):
                yield response, '0'
                return

        answer = ''
        async for chunk in response:
            if len(chunk.choices) == 0:
                continue
            delta = chunk.choices[0].delta
            if delta.content:
                answer += delta.content
                yield answer, 'not_finished'
        answer = answer.strip()
        self.__add_to_history(chat_id, role="assistant", content=answer)
        tokens_used = str(self.__count_tokens(self.conversations[chat_id]))

        show_plugins_used = len(plugins_used) > 0 and self.config['show_plugins_used']
        plugin_names = tuple(self.plugin_manager.get_plugin_source_name(plugin) for plugin in plugins_used)
        if self.config['show_usage']:
            answer += f"\n\n---\n💰 {tokens_used} {localized_text('stats_tokens', self.config['bot_language'])}"
            if show_plugins_used:
                answer += f"\n🔌 {', '.join(plugin_names)}"
        elif show_plugins_used:
            answer += f"\n\n---\n🔌 {', '.join(plugin_names)}"

        yield answer, tokens_used

    @retry(
        reraise=True,
        retry=retry_if_exception_type(openai.RateLimitError),
        wait=wait_fixed(20),
        stop=stop_after_attempt(3)
    )
    async def __common_get_chat_response(self, chat_id: int, query: str, stream=False):
        """
        Request a response from the GPT model.
        :param chat_id: The chat ID
        :param query: The query to send to the model
        :return: The answer from the model and the number of tokens used
        """
        bot_language = self.config['bot_language']
        try:
            if chat_id not in self.conversations or self.__max_age_reached(chat_id):
                self.reset_chat_history(chat_id)

            self.last_updated[chat_id] = datetime.datetime.now()

            self.__add_to_history(chat_id, role="user", content=query)

            # Summarize the chat history if it's too long to avoid excessive token usage
            token_count = self.__count_tokens(self.conversations[chat_id])
            exceeded_max_tokens = token_count + self.config['max_tokens'] > self.__max_model_tokens()
            exceeded_max_history_size = len(self.conversations[chat_id]) > self.config['max_history_size']

            if exceeded_max_tokens or exceeded_max_history_size:
                logging.info(f'Chat history for chat ID {chat_id} is too long. Summarising...')
                try:
                    summary = await self.__summarise(self.conversations[chat_id][:-1])
                    logging.debug(f'Summary: {summary}')
                    self.reset_chat_history(chat_id, self.conversations[chat_id][0]['content'])
                    self.__add_to_history(chat_id, role="assistant", content=summary)
                    self.__add_to_history(chat_id, role="user", content=query)
                except Exception as e:
                    logging.warning(f'Error while summarising chat history: {str(e)}. Popping elements instead...')
                    self.conversations[chat_id] = self.conversations[chat_id][-self.config['max_history_size']:]

            common_args = {
                'model': self.config['model'],
                'messages': self.conversations[chat_id],
                'temperature': self.config['temperature'],
                'n': self.config['n_choices'],
                'max_tokens': self.config['max_tokens'],
                'presence_penalty': self.config['presence_penalty'],
                'frequency_penalty': self.config['frequency_penalty'],
                'stream': stream
            }

            if self.config['enable_functions']:
                functions = self.plugin_manager.get_functions_specs()
                if len(functions) > 0:
                    common_args['functions'] = self.plugin_manager.get_functions_specs()
                    common_args['function_call'] = 'auto'
            return await self.client.chat.completions.create(**common_args)

        except openai.RateLimitError as e:
            raise e

        except openai.BadRequestError as e:
            raise Exception(f"⚠️ _{localized_text('openai_invalid', bot_language)}._ ⚠️\n{str(e)}") from e

        except Exception as e:
            raise Exception(f"⚠️ _{localized_text('error', bot_language)}._ ⚠️\n{str(e)}") from e

    async def __handle_function_call(self, chat_id, response, stream=False, times=0, plugins_used=()):
        function_name = ''
        arguments = ''
        if stream:
            async for item in response:
                if len(item.choices) > 0:
                    first_choice = item.choices[0]
                    if first_choice.delta and first_choice.delta.function_call:
                        if first_choice.delta.function_call.name:
                            function_name += first_choice.delta.function_call.name
                        if first_choice.delta.function_call.arguments:
                            arguments += first_choice.delta.function_call.arguments
                    elif first_choice.finish_reason and first_choice.finish_reason == 'function_call':
                        break
                    else:
                        return response, plugins_used
                else:
                    return response, plugins_used
        else:
            if len(response.choices) > 0:
                first_choice = response.choices[0]
                if first_choice.message.function_call:
                    if first_choice.message.function_call.name:
                        function_name += first_choice.message.function_call.name
                    if first_choice.message.function_call.arguments:
                        arguments += first_choice.message.function_call.arguments
                else:
                    return response, plugins_used
            else:
                return response, plugins_used

        logging.info(f'Calling function {function_name} with arguments {arguments}')
        function_response = await self.plugin_manager.call_function(function_name, arguments)

        if function_name not in plugins_used:
            plugins_used += (function_name,)

        if is_direct_result(function_response):
            self.__add_function_call_to_history(chat_id=chat_id, function_name=function_name,
                                                content=json.dumps({'result': 'Done, the content has been sent'
                                                                              'to the user.'}))
            return function_response, plugins_used

        self.__add_function_call_to_history(chat_id=chat_id, function_name=function_name, content=function_response)
        response = await self.client.chat.completions.create(
            model=self.config['model'],
            messages=self.conversations[chat_id],
            functions=self.plugin_manager.get_functions_specs(),
            function_call='auto' if times < self.config['functions_max_consecutive_calls'] else 'none',
            stream=stream
        )
        return await self.__handle_function_call(chat_id, response, stream, times + 1, plugins_used)

    async def generate_image(self, prompt: str) -> tuple[str, str]:
        """
        Generates an image from the given prompt using DALL·E model.
        :param prompt: The prompt to send to the model
        :return: The image URL and the image size
        """
        bot_language = self.config['bot_language']
        try:
            response = await self.client.images.generate(
                prompt=prompt,
                n=1,
                model=self.config['image_model'],
                quality=self.config['image_quality'],
                style=self.config['image_style'],
                size=self.config['image_size']
            )

            if len(response.data) == 0:
                logging.error(f'No response from GPT: {str(response)}')
                raise Exception(
                    f"⚠️ _{localized_text('error', bot_language)}._ "
                    f"⚠️\n{localized_text('try_again', bot_language)}."
                )

            return response.data[0].url, self.config['image_size']
        except Exception as e:
            raise Exception(f"⚠️ _{localized_text('error', bot_language)}._ ⚠️\n{str(e)}") from e

    async def generate_speech(self, text: str) -> tuple[any, int]:
        """
        Generates an audio from the given text using TTS model.
        :param prompt: The text to send to the model
        :return: The audio in bytes and the text size
        """
        bot_language = self.config['bot_language']
        try:
            response = await self.client.audio.speech.create(
                model=self.config['tts_model'],
                voice=self.config['tts_voice'],
                input=text,
                response_format='opus'
            )

            temp_file = io.BytesIO()
            temp_file.write(response.read())
            temp_file.seek(0)
            return temp_file, len(text)
        except Exception as e:
            raise Exception(f"⚠️ _{localized_text('error', bot_language)}._ ⚠️\n{str(e)}") from e

    async def transcribe(self, filename):
        """
        Transcribes the audio file using the Whisper model.
        """
        try:
            with open(filename, "rb") as audio:
                prompt_text = self.config['whisper_prompt']
                result = await self.client.audio.transcriptions.create(model="whisper-1", file=audio, prompt=prompt_text)
                return result.text
        except Exception as e:
            logging.exception(e)
            raise Exception(f"⚠️ _{localized_text('error', self.config['bot_language'])}._ ⚠️\n{str(e)}") from e

    async def interpret_image(self, chat_id, fileobj, prompt=None):
        """
        Interprets a given PNG image file using the Vision model.
        """
        try:
            image = encode_image(fileobj)
            prompt = self.config['vision_prompt'] if prompt is None else prompt

            # for now I am not adding the image itself to the history

            if chat_id not in self.conversations or self.__max_age_reached(chat_id):
                self.reset_chat_history(chat_id)

            self.last_updated[chat_id] = datetime.datetime.now()


            message = {'role':'user', 'content':[{'type':'text', 'text':prompt}, {'type':'image_url', \
                        'image_url': {'url':f'data:image/jpeg;base64,{image}', 'detail':self.config['vision_detail'] } }]}
            common_args = {
                'model': self.config['model'],
                'messages': self.conversations[chat_id] + [message],
                'temperature': self.config['temperature'],
                'n': 1, # several choices is not implemented yet
                'max_tokens': self.config['vision_max_tokens'],
                'presence_penalty': self.config['presence_penalty'],
                'frequency_penalty': self.config['frequency_penalty'],
                'stream': False # We need to refactor this class to make this feasible without too much repetition
            }
            self.__add_to_history(chat_id, role="user", content=prompt)

            response = await self.client.chat.completions.create(**common_args)
            

            content = response.choices[0].message.content
            self.__add_to_history(chat_id, role="assistant", content=content)
            

            return content, self.__count_tokens_vision(fileobj)
        
        except openai.RateLimitError as e:
            raise e
        except openai.BadRequestError as e:
            raise Exception(f"⚠️ _{localized_text('openai_invalid', self.config['bot_language'])}._ ⚠️\n{str(e)}") from e
        except Exception as e:
            logging.exception(e)
            raise Exception(f"⚠️ _{localized_text('error', self.config['bot_language'])}._ ⚠️\n{str(e)}") from e

    def reset_chat_history(self, chat_id, content=''):
        """
        Resets the conversation history.
        """
        if content == '':
            content = self.config['assistant_prompt']
        self.conversations[chat_id] = [{"role": "system", "content": content}]

    def __max_age_reached(self, chat_id) -> bool:
        """
        Checks if the maximum conversation age has been reached.
        :param chat_id: The chat ID
        :return: A boolean indicating whether the maximum conversation age has been reached
        """
        if chat_id not in self.last_updated:
            return False
        last_updated = self.last_updated[chat_id]
        now = datetime.datetime.now()
        max_age_minutes = self.config['max_conversation_age_minutes']
        return last_updated < now - datetime.timedelta(minutes=max_age_minutes)

    def __add_function_call_to_history(self, chat_id, function_name, content):
        """
        Adds a function call to the conversation history
        """
        self.conversations[chat_id].append({"role": "function", "name": function_name, "content": content})

    def __add_to_history(self, chat_id, role, content):
        """
        Adds a message to the conversation history.
        :param chat_id: The chat ID
        :param role: The role of the message sender
        :param content: The message content
        """
        self.conversations[chat_id].append({"role": role, "content": content})

    async def __summarise(self, conversation) -> str:
        """
        Summarises the conversation history.
        :param conversation: The conversation history
        :return: The summary
        """
        messages = [
            {"role": "assistant", "content": "Summarize this conversation in 700 characters or less"},
            {"role": "user", "content": str(conversation)}
        ]
        response = await self.client.chat.completions.create(
            model=self.config['model'],
            messages=messages,
            temperature=0.4
        )
        return response.choices[0].message.content

    def __max_model_tokens(self):
        base = 4096
        if self.config['model'] in GPT_3_MODELS:
            return base
        if self.config['model'] in GPT_3_16K_MODELS:
            return base * 4
        if self.config['model'] in GPT_4_MODELS:
            return base * 2
        if self.config['model'] in GPT_4_32K_MODELS:
            return base * 8
<<<<<<< HEAD
        if self.config['model'] in GPT_4_VISION_MODELS:
=======
        if self.config['model'] in GPT_4_128K_MODELS:
>>>>>>> b8a82d86
            return base * 31
        raise NotImplementedError(
            f"Max tokens for model {self.config['model']} is not implemented yet."
        )

    # https://github.com/openai/openai-cookbook/blob/main/examples/How_to_count_tokens_with_tiktoken.ipynb
    def __count_tokens(self, messages) -> int:
        """
        Counts the number of tokens required to send the given messages.
        :param messages: the messages to send
        :return: the number of tokens required
        """
        model = self.config['model']
        try:
            encoding = tiktoken.encoding_for_model(model)
        except KeyError:
            encoding = tiktoken.get_encoding("gpt-3.5-turbo")

        if model in GPT_3_MODELS + GPT_3_16K_MODELS:
            tokens_per_message = 4  # every message follows <|start|>{role/name}\n{content}<|end|>\n
            tokens_per_name = -1  # if there's a name, the role is omitted
<<<<<<< HEAD
        elif model in GPT_4_MODELS + GPT_4_32K_MODELS + GPT_4_VISION_MODELS:
=======
        elif model in GPT_4_MODELS + GPT_4_32K_MODELS + GPT_4_128K_MODELS:
>>>>>>> b8a82d86
            tokens_per_message = 3
            tokens_per_name = 1
        else:
            raise NotImplementedError(f"""num_tokens_from_messages() is not implemented for model {model}.""")
        num_tokens = 0
        for message in messages:
            num_tokens += tokens_per_message
            for key, value in message.items():
                num_tokens += len(encoding.encode(value))
                if key == "name":
                    num_tokens += tokens_per_name
        num_tokens += 3  # every reply is primed with <|start|>assistant<|message|>
        return num_tokens

    def __count_tokens_vision(self, fileobj) -> int:
        """
        Counts the number of tokens for interpreting an image.
        :param image: image to interpret
        :return: the number of tokens required
        """
        image = Image.open(fileobj)
        model = self.config['model']
        if model not in GPT_4_VISION_MODELS:
            raise NotImplementedError(f"""num_tokens_from_messages() is not implemented for model {model}.""")
        
        w, h = image.size
        if w > h: w, h = h, w
        # this computation follows https://platform.openai.com/docs/guides/vision and https://openai.com/pricing#gpt-4-turbo
        base_tokens = 85
        detail = self.config['vision_detail']
        if detail == 'low':
            return base_tokens
        elif detail == 'high':
            f = max(w / 768, h / 2048)
            if f > 1:
                w, h = int(w / f), int(h / f)
            tw, th = (w + 511) // 512, (h + 511) // 512
            tiles = tw * th
            num_tokens = base_tokens + tiles * 170
            return num_tokens
        else:
            raise NotImplementedError(f"""unknown parameter detail={detail} for model {model}.""")

    # No longer works as of July 21st 2023, as OpenAI has removed the billing API
    # def get_billing_current_month(self):
    #     """Gets billed usage for current month from OpenAI API.
    #
    #     :return: dollar amount of usage this month
    #     """
    #     headers = {
    #         "Authorization": f"Bearer {openai.api_key}"
    #     }
    #     # calculate first and last day of current month
    #     today = date.today()
    #     first_day = date(today.year, today.month, 1)
    #     _, last_day_of_month = monthrange(today.year, today.month)
    #     last_day = date(today.year, today.month, last_day_of_month)
    #     params = {
    #         "start_date": first_day,
    #         "end_date": last_day
    #     }
    #     response = requests.get("https://api.openai.com/dashboard/billing/usage", headers=headers, params=params)
    #     billing_data = json.loads(response.text)
    #     usage_month = billing_data["total_usage"] / 100  # convert cent amount to dollars
    #     return usage_month<|MERGE_RESOLUTION|>--- conflicted
+++ resolved
@@ -25,13 +25,9 @@
 GPT_3_16K_MODELS = ("gpt-3.5-turbo-16k", "gpt-3.5-turbo-16k-0613", "gpt-3.5-turbo-1106")
 GPT_4_MODELS = ("gpt-4", "gpt-4-0314", "gpt-4-0613")
 GPT_4_32K_MODELS = ("gpt-4-32k", "gpt-4-32k-0314", "gpt-4-32k-0613")
-<<<<<<< HEAD
 GPT_4_VISION_MODELS = ("gpt-4-vision-preview",)
-GPT_ALL_MODELS = GPT_3_MODELS + GPT_3_16K_MODELS + GPT_4_MODELS + GPT_4_32K_MODELS + GPT_4_VISION_MODELS
-=======
 GPT_4_128K_MODELS = ("gpt-4-1106-preview",)
-GPT_ALL_MODELS = GPT_3_MODELS + GPT_3_16K_MODELS + GPT_4_MODELS + GPT_4_32K_MODELS + GPT_4_128K_MODELS
->>>>>>> b8a82d86
+GPT_ALL_MODELS = GPT_3_MODELS + GPT_3_16K_MODELS + GPT_4_MODELS + GPT_4_32K_MODELS + GPT_4_VISION_MODELS + GPT_4_128K_MODELS
 
 
 def default_max_tokens(model: str) -> int:
@@ -51,11 +47,9 @@
         return base * 4
     elif model in GPT_4_32K_MODELS:
         return base * 8
-<<<<<<< HEAD
     elif model in GPT_4_VISION_MODELS:
-=======
+        return 4096
     elif model in GPT_4_128K_MODELS:
->>>>>>> b8a82d86
         return 4096
 
 
@@ -409,7 +403,7 @@
             message = {'role':'user', 'content':[{'type':'text', 'text':prompt}, {'type':'image_url', \
                         'image_url': {'url':f'data:image/jpeg;base64,{image}', 'detail':self.config['vision_detail'] } }]}
             common_args = {
-                'model': self.config['model'],
+                'model': 'gpt-4-vision-preview', # the only one that currently makes sense here
                 'messages': self.conversations[chat_id] + [message],
                 'temperature': self.config['temperature'],
                 'n': 1, # several choices is not implemented yet
@@ -500,11 +494,9 @@
             return base * 2
         if self.config['model'] in GPT_4_32K_MODELS:
             return base * 8
-<<<<<<< HEAD
         if self.config['model'] in GPT_4_VISION_MODELS:
-=======
+            return base * 31
         if self.config['model'] in GPT_4_128K_MODELS:
->>>>>>> b8a82d86
             return base * 31
         raise NotImplementedError(
             f"Max tokens for model {self.config['model']} is not implemented yet."
@@ -526,11 +518,7 @@
         if model in GPT_3_MODELS + GPT_3_16K_MODELS:
             tokens_per_message = 4  # every message follows <|start|>{role/name}\n{content}<|end|>\n
             tokens_per_name = -1  # if there's a name, the role is omitted
-<<<<<<< HEAD
-        elif model in GPT_4_MODELS + GPT_4_32K_MODELS + GPT_4_VISION_MODELS:
-=======
-        elif model in GPT_4_MODELS + GPT_4_32K_MODELS + GPT_4_128K_MODELS:
->>>>>>> b8a82d86
+        elif model in GPT_4_MODELS + GPT_4_32K_MODELS + GPT_4_VISION_MODELS + GPT_4_128K_MODELS:
             tokens_per_message = 3
             tokens_per_name = 1
         else:
@@ -552,9 +540,9 @@
         :return: the number of tokens required
         """
         image = Image.open(fileobj)
-        model = self.config['model']
+        model = 'gpt-4-vision-preview' # fixed for now
         if model not in GPT_4_VISION_MODELS:
-            raise NotImplementedError(f"""num_tokens_from_messages() is not implemented for model {model}.""")
+            raise NotImplementedError(f"""count_tokens_vision() is not implemented for model {model}.""")
         
         w, h = image.size
         if w > h: w, h = h, w
